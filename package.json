{
  "name": "@solid/community-server",
  "version": "0.5.0",
  "description": "Community Solid Server: an open and modular implementation of the Solid specifications",
  "keywords": [
    "solid",
    "linked-data",
    "rdf",
    "ldp"
  ],
  "contributors": [
    "Joachim Van Herwegen <joachim.vanherwegen@ugent.be>",
    "Ruben Taelman <ruben.taelman@ugent.be> (https://www.rubensworks.net/)",
    "Ruben Verborgh <ruben.verborgh@ugent.be> (https://ruben.verborgh.org/)"
  ],
  "license": "MIT",
  "engines": {
    "node": ">=12.17 <15"
  },
  "lsd:module": "https://linkedsoftwaredependencies.org/bundles/npm/@solid/community-server",
  "lsd:components": "dist/components/components.jsonld",
  "lsd:contexts": {
    "https://linkedsoftwaredependencies.org/bundles/npm/@solid/community-server/^0.0.0/components/context.jsonld": "dist/components/context.jsonld"
  },
  "lsd:importPaths": {
    "https://linkedsoftwaredependencies.org/bundles/npm/@solid/community-server/^0.0.0/components/": "dist/components/",
    "https://linkedsoftwaredependencies.org/bundles/npm/@solid/community-server/^0.0.0/config/": "config/",
    "https://linkedsoftwaredependencies.org/bundles/npm/@solid/community-server/^0.0.0/dist/": "dist/"
  },
  "main": "./dist/index.js",
  "types": "./dist/index.d.ts",
  "bin": {
    "community-solid-server": "bin/server.js"
  },
  "repository": "git@github.com:solid/community-server.git",
  "bugs": {
    "url": "https://github.com/solid/community-server/issues"
  },
  "homepage": "https://github.com/solid/community-server#readme",
  "scripts": {
    "build": "npm run build:ts && npm run build:components",
    "build:components": "componentsjs-generator -s src -c dist/components -i .componentsignore",
    "build:ts": "tsc",
    "docker": "npm run docker:setup && npm run docker:start",
    "docker:clean": "./test/docker/docker-clean.sh",
    "docker:setup": "./test/docker/docker-setup.sh",
    "docker:start": "./test/docker/docker-start.sh",
    "docker:stop": "./test/docker/docker-stop.sh",
    "docs": "typedoc",
    "jest": "jest",
    "lint": "eslint . --cache --ignore-path .gitignore",
    "prepare": "npm run build",
    "start": "node ./bin/server.js",
    "start:file": "node ./bin/server.js -c config/config-file.json -f ./data",
    "test": "npm run test:ts && npm run jest",
    "test:deploy": "test/deploy/validate-package.sh",
    "test:ts": "tsc -p test --noEmit",
    "test:integration": "jest test/integration",
    "test:unit": "jest --config=./jest.coverage.config.js test/unit",
    "test:watch": "jest --watch test/unit",
    "validate": "componentsjs-compile-config urn:solid-server:default:Initializer -c config/config-default.json -f > /dev/null",
    "version": "manual-git-changelog onversion",
    "watch": "nodemon --watch \"dist/**/*.js\" --exec npm start"
  },
  "husky": {
    "hooks": {
      "pre-commit": "npm run build && npm run lint && npm run test:unit && npm run test:integration"
    }
  },
  "files": [
    "bin",
    "dist",
    "config",
    "templates"
  ],
  "dependencies": {
    "@bessonovs/node-http-router": "^0.0.5",
    "@rdfjs/data-model": "^1.2.0",
    "@solid/identity-token-verifier": "^0.5.1",
    "@types/arrayify-stream": "^1.0.0",
    "@types/async-lock": "^1.1.2",
    "@types/cors": "^2.8.6",
    "@types/express": "^4.17.6",
    "@types/mime-types": "^2.1.0",
    "@types/n3": "^1.4.4",
    "@types/node": "^14.10.2",
    "@types/rdf-js": "^4.0.0",
    "@types/sparqljs": "^3.1.0",
    "@types/streamify-array": "^1.0.0",
    "@types/uuid": "^8.3.0",
    "@types/ws": "^7.4.0",
    "@types/yargs": "^15.0.5",
    "arrayify-stream": "^1.0.0",
    "async-lock": "^1.2.4",
    "componentsjs": "^4.0.1",
    "cors": "^2.8.5",
    "ejs": "^3.1.5",
    "express": "^4.17.1",
    "fetch-sparql-endpoint": "^1.8.0",
    "handlebars": "^4.7.6",
    "lodash": "^4.17.20",
    "lru-cache": "^6.0.0",
    "mime-types": "^2.1.27",
<<<<<<< HEAD
    "n3": "^1.7.0",
    "oidc-provider": "^6.29.8",
    "rdf-parse": "^1.5.0",
    "rdf-serialize": "^1.0.0",
=======
    "n3": "^1.8.0",
    "rdf-parse": "^1.7.0",
    "rdf-serialize": "^1.1.0",
>>>>>>> 4ac0167c
    "rdf-terms": "^1.5.1",
    "sparqlalgebrajs": "^2.3.1",
    "sparqljs": "^3.1.2",
    "streamify-array": "^1.0.1",
    "uuid": "^8.3.0",
    "winston": "^3.3.3",
    "winston-transport": "^4.4.0",
    "ws": "^7.4.0",
    "yargs": "^16.0.0"
  },
  "devDependencies": {
    "@microsoft/tsdoc-config": "^0.13.6",
    "@tsconfig/node12": "^1.0.7",
    "@types/ejs": "^3.0.5",
    "@types/jest": "^26.0.13",
    "@types/rimraf": "^3.0.0",
    "@types/supertest": "^2.0.10",
    "@typescript-eslint/eslint-plugin": "^4.1.1",
    "@typescript-eslint/parser": "^4.1.1",
    "componentsjs-generator": "^2.0.0",
    "cross-fetch": "^3.0.6",
    "eslint": "^7.9.0",
    "eslint-config-es": "^3.20.3",
    "eslint-import-resolver-typescript": "^2.3.0",
    "eslint-plugin-import": "^2.22.0",
    "eslint-plugin-jest": "^24.1.0",
    "eslint-plugin-tsdoc": "^0.2.7",
    "eslint-plugin-unused-imports": "^1.0.0",
    "husky": "^4.2.5",
    "jest": "^26.0.1",
    "jest-rdf": "^1.5.0",
    "manual-git-changelog": "^1.0.1",
    "node-mocks-http": "^1.8.1",
    "nodemon": "^2.0.4",
    "rimraf": "^3.0.2",
    "stream-to-string": "^1.1.0",
    "supertest": "^6.0.0",
    "ts-jest": "^26.3.0",
    "typedoc": "^0.20.0",
    "typescript": "^4.0.2"
  }
}<|MERGE_RESOLUTION|>--- conflicted
+++ resolved
@@ -101,16 +101,10 @@
     "lodash": "^4.17.20",
     "lru-cache": "^6.0.0",
     "mime-types": "^2.1.27",
-<<<<<<< HEAD
-    "n3": "^1.7.0",
+    "n3": "^1.8.0",
     "oidc-provider": "^6.29.8",
-    "rdf-parse": "^1.5.0",
-    "rdf-serialize": "^1.0.0",
-=======
-    "n3": "^1.8.0",
     "rdf-parse": "^1.7.0",
     "rdf-serialize": "^1.1.0",
->>>>>>> 4ac0167c
     "rdf-terms": "^1.5.1",
     "sparqlalgebrajs": "^2.3.1",
     "sparqljs": "^3.1.2",
